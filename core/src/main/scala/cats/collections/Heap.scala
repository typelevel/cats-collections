/**
 * Created by nperez on 3/28/16.
 */

package cats.collections

import cats.{Order, Show}
import cats.kernel.CommutativeMonoid
import scala.annotation.tailrec

/**
 * `Heap` is a Purely Functional Binary Heap. Binary Heaps are not common in the functional space, especially because
 * their implementation depends on mutable arrays in order to gain in performance. This functional binary heap is based
 * on [[https://arxiv.org/pdf/1312.4666.pdf Vladimir Kostyukov's paper]] and it does support the basic operations on a heap without compromising performance.
 *
 * It is important to note that we can, in fact, to create the Binary Heap in order O(n) from a `List` using the
 * function `heapify`.
 */
sealed abstract class Heap[A] {

  import Heap._

  /**
   * Returns min value on the heap, if it exists
   */
  final def getMin: Option[A] = minimumOption

  /**
   * Returns min value on the heap, if it exists
   */
  def minimumOption: Option[A]

  // this is size < 2^height - 1
  // this is always false for empty, and sometimes false for non-empty
  private[collections] def unbalanced: Boolean

  /**
   * Returns the size of the heap.
   */
  def size: Long

  /**
   * Returns the height of the heap.
   */
  def height: Int

  /**
   * Verifies if the heap is empty.
   */
  def isEmpty: Boolean

  /**
   * Return true if this is not empty
   */
  def nonEmpty: Boolean = !isEmpty

  /**
   * Insert a new element into the heap.
   * Order O(log n)
   */
  def add(x: A)(implicit order: Order[A]): Heap[A] =
    if (isEmpty) Heap(x)
    else {
      // this is safe since we are non-empty
      val branch = this.asInstanceOf[Branch[A]]
      import branch.{min, left, right}
      if (left.unbalanced)
        bubbleUp(min, left.add(x), right)
      else if (right.unbalanced)
        bubbleUp(min, left, right.add(x))
      else if (right.height < left.height)
        bubbleUp(min, left, right.add(x))
      else
        bubbleUp(min, left.add(x), right)
    }

  /**
<<<<<<< HEAD
   * This is O(N) in the worst case, but we use the
   * heap property to be lazy
   */
  def contains(a: A)(implicit order: Order[A]): Boolean =
    if (isEmpty) false
    else {
      val br = this.asInstanceOf[Branch[A]]
      val c = order.compare(a, br.min)
      if (c < 0) false // a is less than the min
      else if (c == 0) true // a == min
      else {
        // check left and right
        br.left.contains(a) || br.right.contains(a)
      }
    }
=======
   * Add a collection of items in. This is O(N log N) if as is size N
   */
  def addAll(as: Iterable[A])(implicit order: Order[A]): Heap[A] = {
    val ait = as.iterator
    var heap = this
    while(ait.hasNext) {
      heap = heap + ait.next()
    }
    heap
  }
>>>>>>> 2c350311

  /**
   * Check to see if a predicate is ever true
   */
  def exists(fn: A => Boolean): Boolean =
    this match {
      case Branch(a, l, r) => fn(a) || l.exists(fn) || r.exists(fn)
      case _ => false
    }

  /**
   * Check to see if a predicate is always true
   */
  def forall(fn: A => Boolean): Boolean =
    this match {
      case Branch(a, l, r) => fn(a) && l.forall(fn) && r.forall(fn)
      case _ => true
    }

  /**
   * Avoid this, it should really have been on the companion because
   * this totally ignores `this`.
   */
  @deprecated("this method ignores `this` and is very easy to misuse. Use Heap.fromIterable", "0.8.0")
  def heapify(a: List[A])(implicit order: Order[A]): Heap[A] =
    Heap.heapify(a)

  /**
   * Remove the min element from the heap (the root).
   * Order O(log n)
   */
  def remove(implicit order: Order[A]): Heap[A] = this match {
    case Branch(_, l, r) => bubbleRootDown(mergeChildren(l, r))
    case Leaf()          => Leaf()
  }

  /**
   * Aggregate with a commutative monoid, since the Heap is not totally
   * ordered
   */
  final def unorderedFoldMap[B](fn: A => B)(implicit m: CommutativeMonoid[B]): B =
    this match {
      case Branch(min, left, right) =>
        // This recursion is safe because the trees have depth ~ log(size)
        m.combine(fn(min), m.combine(left.unorderedFoldMap(fn), right.unorderedFoldMap(fn)))
      case _ => m.empty
    }

  /**
   * Similar to unorderedFoldMap without a transformation
   */
  final def unorderedFold(implicit m: CommutativeMonoid[A]): A =
    this match {
      case Branch(min, left, right) => m.combine(min, m.combine(left.unorderedFold, right.unorderedFold))
      case _ => m.empty
    }

  /**
   * Returns a sorted list of the elements within the heap.
   */
  def toList(implicit order: Order[A]): List[A] = {
    @tailrec
    def loop(h: Heap[A], acc: List[A]): List[A] =
      h match {
        case Branch(m, _, _) => loop(h.remove, m :: acc)
        case Leaf()          => acc.reverse
      }

    loop(this, Nil)
  }

  /**
   * do a foldLeft in the same order as toList.
   * requires an Order[A], which prevents us from making a Foldable[Heap] instance.
   *
   * prefer unorderedFoldMap if you can express your operation as a commutative monoid
   * since it is O(N) vs O(N log N) for this method
   */
  def foldLeft[B](init: B)(fn: (B, A) => B)(implicit order: Order[A]): B = {
    @tailrec
    def loop(h: Heap[A], init: B): B =
      h match {
        case Branch(a, _, _) => loop(h.remove, fn(init, a))
        case Leaf()          => init
      }

    loop(this, init)
  }

  /**
   * Alias for add
   */
  def +(x: A)(implicit order: Order[A]): Heap[A] = add(x)

  /**
   * Alias for addAll
   */
  def ++(as: Iterable[A])(implicit order: Order[A]): Heap[A] = addAll(as)

  /**
   * Alias for remove
   */
  def --(implicit order: Order[A]): Heap[A] = remove

  /**
   * convert to a PairingHeap which can do fast merges,
   * this is an O(N) operation
   */
  def toPairingHeap: PairingHeap[A] =
    if (isEmpty) PairingHeap.empty
    else {
      val thisBranch = this.asInstanceOf[Branch[A]]
      import thisBranch.{min, left, right}
      PairingHeap.Tree(min, left.toPairingHeap :: right.toPairingHeap :: Nil)
    }
}

object Heap {

  def empty[A]: Heap[A] = Leaf()

  def apply[A](x: A): Heap[A] = Branch(x, empty, empty)

  // This is private since it allows you to create Heaps that violate the invariant
  // that min has a minimum value
  private def apply[A](x: A, l: Heap[A], r: Heap[A]): Heap[A] =
    Branch(x, l, r)

  /**
   * alias for heapify
   */
  def fromIterable[A](as: Iterable[A])(implicit order: Order[A]): Heap[A] =
    heapify(as)

  /**
   * this is useful for finding the k maximum values in O(N) times for N items
   * same as as.toList.sorted.reverse.take(count), but O(N log(count)) vs O(N log N)
   * for a full sort. When N is very large, this can be a very large savings
   */
  def takeLargest[A](as: Iterable[A], count: Int)(implicit order: Order[A]): Heap[A] =
    if (count <= 0) empty
    else {
      var heap = empty[A]
      val iter = as.iterator
      while (iter.hasNext) {
        val a = iter.next()
        heap =
          if (heap.size < count) heap + a
          else if (order.lt(heap.asInstanceOf[Branch[A]].min, a)) heap.remove + a
          else heap
      }

      heap
    }

  /**
   * Build a heap using an Iterable
   * Order O(n)
   */
  def heapify[A](a: Iterable[A])(implicit order: Order[A]): Heap[A] = {
    val ary = (a: Iterable[Any]).toArray
    def loop(i: Int): Heap[A] =
      if (i < ary.length) {
        // we only insert A values, but we don't have a ClassTag
        // so we can't create an array of type A.
        // But since A was already boxed, and needs to be boxed in Heap
        // this shouldn't cause a performance problem
        bubbleDown(ary(i).asInstanceOf[A], loop((i << 1) + 1), loop((i + 1) << 1))
      }
      else {
        Leaf()
      }

    loop(0)
  }

  private[collections] case class Branch[A](min: A, left: Heap[A], right: Heap[A]) extends Heap[A] {
    override val size = left.size + right.size + 1L

    override val height = scala.math.max(left.height, right.height) + 1

    override def isEmpty: Boolean = false

    override def minimumOption: Option[A] = Some(min)

    override def unbalanced: Boolean = size < (1L << height) - 1L
  }

  private[collections] case object Leaf extends Heap[Nothing] {
    def apply[A](): Heap[A] = this.asInstanceOf[Heap[A]]

    def unapply[A](heap: Heap[A]): Boolean = heap.isEmpty

    override def size: Long = 0L

    override def height: Int = 0

    // 0 < 2^0 - 1, or 0 < 0, which is false
    override def unbalanced: Boolean = false

    override def isEmpty: Boolean = true

    override def minimumOption: Option[Nothing] = None
  }

  private[collections] def bubbleUp[A](x: A, l: Heap[A], r: Heap[A])(implicit order: Order[A]): Heap[A] = (l, r) match {
    case (Branch(y, lt, rt), _) if order.gt(x, y) => Heap(y, Heap(x, lt, rt), r)
    case (_, Branch(z, lt, rt)) if order.gt(x, z) => Heap(z, l, Heap(x, lt, rt))
    case (_, _)                                   => Heap(x, l, r)
  }

  private[collections] def bubbleDown[A](x: A, l: Heap[A], r: Heap[A])(implicit order: Order[A]): Heap[A] = (l, r) match {
    case (Branch(y, _, _), Branch(z, lt, rt)) if (order.lt(z, y) && order.gt(x, z)) => Heap(z, l, bubbleDown(x, lt, rt))
    case (Branch(y, lt, rt), _) if order.gt(x, y)                                   => Heap(y, bubbleDown(x, lt, rt), r)
    case (_, _)                                                                     => Heap(x, l, r)
  }

  private[collections] def bubbleRootDown[A](h: Heap[A])(implicit order: Order[A]): Heap[A] =
    h match {
      case Branch(min, left, right) => bubbleDown(min, left, right)
      case Leaf()                   => Leaf()
    }

  /*
   * This implementation uses what is effectively flow typing which is
   * hard to efficiently encode in scala, therefore, we instead include
   * proofs (informal ones) as to why the casts inside here are safe
   */
  private[collections] def mergeChildren[A](l: Heap[A], r: Heap[A]): Heap[A] =
    if (l.isEmpty && r.isEmpty) {
      Leaf()
    }
    else if (l.unbalanced) {
      // empty Heaps are never unbalanced, so we can cast l to a branch:
      val bl: Branch[A] = l.asInstanceOf[Branch[A]]
      floatLeft(bl.min, mergeChildren(bl.left, bl.right), r)
    }
    else if (r.unbalanced) {
      // empty Heaps are never unbalanced, so we can cast r to a branch:
      val br: Branch[A] = r.asInstanceOf[Branch[A]]
      floatRight(br.min, l, mergeChildren(br.left, br.right))
    }
    else if (r.height < l.height) {
      // l.height >= 1, because r.height >= 0, so, l must be a branch
      val bl: Branch[A] = l.asInstanceOf[Branch[A]]
      floatLeft(bl.min, mergeChildren(bl.left, bl.right), r)
    }
    else {
      // we know r.height >= l.height,
      // we also know both r and l are not empty.
      // since l and r are not both empty, if r is empty,
      // then l is not, but then r.height == 0 >= (some number > 0),
      // which is false, so this implies r must be a branch
      val br: Branch[A] = r.asInstanceOf[Branch[A]]
      floatRight(br.min, l, mergeChildren(br.left, br.right))
    }

  private[collections] def floatLeft[A](x: A, l: Heap[A], r: Heap[A]): Heap[A] = l match {
    case Branch(y, lt, rt) => Heap(y, Heap(x, lt, rt), r)
    case _                 => Heap(x, l, r)
  }

  private[collections] def floatRight[A](x: A, l: Heap[A], r: Heap[A]): Heap[A] = r match {
    case Branch(y, lt, rt) => Heap(y, l, Heap(x, lt, rt))
    case _                 => Heap(x, l, r)
  }

  implicit def toShowable[A](implicit s: Show[A], order: Order[A]): Show[Heap[A]] = new Show[Heap[A]] {
    override def show(f: Heap[A]): String = {
      val sb = new java.lang.StringBuilder
      sb.append("Heap(")
      f.foldLeft(false) { (notFirst, a) =>
        if (notFirst) sb.append(", ")
        sb.append(s.show(a))
        true
      }
      sb.append(")")
      sb.toString
    }
  }

  implicit val catsCollectionHeapPartiallyOrderedSet: PartiallyOrderedSet[Heap] =
    new PartiallyOrderedSet[Heap] {
      def unorderedFoldMap[A, B: CommutativeMonoid](ha: Heap[A])(fn: A => B): B =
        ha.unorderedFoldMap(fn)

      override def unorderedFold[A: CommutativeMonoid](ha: Heap[A]): A =
        ha.unorderedFold

      override def isEmpty[A](h: Heap[A]) = h.isEmpty
      override def nonEmpty[A](h: Heap[A]) = h.nonEmpty
      override def exists[A](ha: Heap[A])(fn: A => Boolean) = ha.exists(fn)
      override def forall[A](ha: Heap[A])(fn: A => Boolean) = ha.forall(fn)
      override def size[A](h: Heap[A]) = h.size

      // PartiallyOrderedSet methods
      override def add[A](fa: Heap[A], a: A)(implicit order: Order[A]): Heap[A] =
        fa.add(a)
      override def contains[A](fa: Heap[A], a: A)(implicit order: Order[A]): Boolean =
        fa.contains(a)
      override def build[A](as: Iterable[A])(implicit order: Order[A]): Heap[A] =
        Heap.fromIterable(as)
      override def empty[A]: Heap[A] = Heap.empty[A]
      override def minimumOption[A](fa: Heap[A]): Option[A] = fa.getMin
      override def removeMin[A](fa: Heap[A])(implicit order: Order[A]): Heap[A] = fa.remove
      override def singleton[A](a: A): Heap[A] = Heap(a)
      override def toSortedList[A: Order](fa: Heap[A]): List[A] =
        fa.toList
      override def sortedFoldLeft[A: Order, B](fa: Heap[A], init: B)(fn: (B, A) => B): B =
        fa.foldLeft(init)(fn)

      override def order[A: Order] = new HeapOrder[A]
    }

  private[collections] class HeapOrder[A](implicit ordA: Order[A]) extends Order[Heap[A]] {
    @tailrec
    final def compare(left: Heap[A], right: Heap[A]): Int =
      if (left.isEmpty) {
        if (right.isEmpty) 0
        else -1
      }
      else if (right.isEmpty) 1
      else {
        // both are not empty
        val lb = left.asInstanceOf[Branch[A]]
        val rb = right.asInstanceOf[Branch[A]]
        val c = ordA.compare(lb.min, rb.min)
        if (c != 0) c
        else compare(left.remove, right.remove)
      }
  }
  /**
   * This is the same order as you would get by doing `.toList` and ordering by that
   */
  implicit def catsCollectionHeapOrder[A: Order]: Order[Heap[A]] =
    new HeapOrder[A]
}<|MERGE_RESOLUTION|>--- conflicted
+++ resolved
@@ -74,8 +74,19 @@
         bubbleUp(min, left.add(x), right)
     }
 
-  /**
-<<<<<<< HEAD
+  /*
+   * Add a collection of items in. This is O(N log N) if as is size N
+   */
+  def addAll(as: Iterable[A])(implicit order: Order[A]): Heap[A] = {
+    val ait = as.iterator
+    var heap = this
+    while(ait.hasNext) {
+      heap = heap + ait.next()
+    }
+    heap
+  }
+
+  /**
    * This is O(N) in the worst case, but we use the
    * heap property to be lazy
    */
@@ -91,18 +102,6 @@
         br.left.contains(a) || br.right.contains(a)
       }
     }
-=======
-   * Add a collection of items in. This is O(N log N) if as is size N
-   */
-  def addAll(as: Iterable[A])(implicit order: Order[A]): Heap[A] = {
-    val ait = as.iterator
-    var heap = this
-    while(ait.hasNext) {
-      heap = heap + ait.next()
-    }
-    heap
-  }
->>>>>>> 2c350311
 
   /**
    * Check to see if a predicate is ever true
@@ -401,6 +400,8 @@
       // PartiallyOrderedSet methods
       override def add[A](fa: Heap[A], a: A)(implicit order: Order[A]): Heap[A] =
         fa.add(a)
+      override def addAll[A: Order](fa: Heap[A], as: Iterable[A]): Heap[A] =
+        fa.addAll(as)
       override def contains[A](fa: Heap[A], a: A)(implicit order: Order[A]): Boolean =
         fa.contains(a)
       override def build[A](as: Iterable[A])(implicit order: Order[A]): Heap[A] =
