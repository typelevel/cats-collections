package dogs

import Predef._
import simulacrum.typeclass
import scala.{inline,Iterable}
import java.lang.{String,StringBuilder}
import scala.annotation.{tailrec}
import dogs.syntax.birds._
import cats._

/**
 * Immutable, singly-linked list implementation.
 *
 * This code is very similar to scala.List, with a few key differences:
 *
 * 1. It does not expose any "unsafe" methods.
 * 2. It is invariant, whereas scala.List is covariant.
 * 3. It uses subtyping to differentiate non-emptiness.
 *
 * The types defined here are as follows:
 *
 *  - List[A] represents a list of zero-or-more elements.
 *  - Nel[A] represents a list of one-or-more elements.
 *  - El[A]  represents an empty list (exactly zero elements).
 *
 * (Every List[A] is either a Nel[A] or an El[A].)
 *
 * While it does not provide every single Scala collection method, it
 * provides a decent number of them. 
 */
sealed abstract class List[A] {
  import Option._

  def isEmpty: Boolean

  final def toNel: Option[Nel[A]] =
    this match {
      case nel: Nel[_] => Some(nel)
      case El() => None()
    }

  /**
   * Prepend the given value to this List
   * O(1)
   */
  final def ::(a: A): Nel[A] =
    new Nel(a, this)

  /**
   * A left-associated fold of the List, which accumuates a B value by
   * passing each element of the List to the given accumulating
   * function.
   * O(n)
   */
  @tailrec final def foldLeft[B](b: B)(f: (B, A) => B): B = {
    this match {
      case Nel(h, t) => t.foldLeft(f(b, h))(f)
      case _ => b
    }
  }

  /**
   * A right-associative fold on the list which evaluates the tail of
   * the list lazily, allowing this computation to terminate before
   * evailuating all of the elements on the list
   * O(n)
   */
  final def foldRight[B](b: Eval[B])(f: (A, Eval[B]) => Eval[B]): Eval[B] = this match {
    case Nel(head, tail) => 
      f(head, Eval.defer(tail.foldRight(b)(f)))
    case _ => b
  }


  /**
   * Execute the side-effecting function on each memeber of the list, in order
   */
  def foreach(f: A => Unit): Unit = this match {
    case h Nel t =>
      f(h)
      t foreach f
    case _ => ()
  }

  /**
   * Return the head of the list, if one exists
   */
  final def headOption: Option[A] = this match {
    case h Nel _ => Option.some(h)
    case _ => Option.none
  }

  /**
   * Return the tail of the list, if one exists
   */
  final def tailOption: Option[List[A]] = this match {
    case _ Nel t => Option.some(t)
    case _ => Option.none
  }


  /**
   * Append a list to this list. 
   * O(n) on the size of this list
   */
  def :::(as: List[A]): List[A] = this match {
    case El() => as
    case x: Nel[A] => foldRight(Eval.now(as))((a,las) => las.map(_.::(a))).value
  }

  /**
   * Append a list to this list. 
   * O(n) on the size of this list
   */
  def ++(as: List[A]): List[A] = this match {
    case El() => as
    case x: Nel[A] => foldRight(Eval.now(as))((a,las) => las.map(_.::(a))).value
  }

  /**
   * Apply a function to each element of this list, producing a new
   * list with the results.  
   * O(n)
   */
  def map[B](f: A => B): List[B] = {
    val lb = new ListBuilder[B]

    @tailrec def go(l: List[A]): Unit = {
      l match {
        case El() =>
        case h Nel t =>
          lb += f(h)
          go(t)
      }
    }

    go(this)
    lb.run
  }

  /**
   * Apply a function returning a List to each element of this List,
   * return a List which is the concatenation of all the resulting
   * Lists.
   * O(n)
   */
  final def flatMap[B](f: A => List[B]): List[B] = {
    val lb = new ListBuilder[B] 

    @tailrec def go(l: List[A]): Unit = {
      l match {
        case El() =>
        case h Nel t =>
          f(h).foldLeft(()){(_,b) => val _ = lb += b}
          go(t)
      }
    }

    go(this)
    lb.run
  }

  /**
   * Apply a function extracting a B from every sublist, accumuating
   * all the Bs into a List
   * O(n)
   */
  def coflatMap[B](f: List[A] => B): List[B] = {
    @tailrec def loop(cur: List[A], acc: List[B]): List[B] =
      cur match {
        case n: Nel[_] => loop(n.tail, f(n) :: acc)
        case El() => acc.reverse
      }
    loop(this, List.empty)
  }


  /**
   * Construct a new List containing only elements of this List which
   * pass the given predicate
   * O(n)
   */
  final def filter(pred: A => Boolean): List[A] = {
    val lb = new ListBuilder[A]
    def go(l: List[A]): Unit = l match {
      case El() =>
      case h Nel t =>
        if(pred(h)) lb += h
        go(t)
    }

    go(this)
    lb.run
  }

  /**
   * Return the first element in the List matching the given
   * predicate, if one is found at all.
   * O(n)
   */
  @tailrec final def find(pred: A => Boolean): Option[A] =
    this match {
      case El() => None()
      case Nel(h, t) => if (pred(h)) Some(h) else t.find(pred)
    }

  /**
   * Returns true of any element in the List matches the given
   * predicate.
   * O(n)
   */
  final def exists(pred: A => Boolean): Boolean =
    find(pred).isSome


  /**
   * Returns true of all elements in the List match the given
   * predicate.
   * O(n)
   */
  final def forall(p: A => Boolean): Boolean =
    find(a => !p(a)).isNone

  /**
   * Returns true if the given value is present in the List.
   * O(n)
   */
  final def contains(a: A)(implicit ev: Eq[A]): Boolean =
    find(ev.eqv(_,a)).isSome

  /**
   * Return a List which contains all of the same elements as this
   * List, but in the opposite order
   * O(n)
   */
  def reverse: List[A] = foldLeft[List[A]](List.empty)((l,a) => a :: l)

  /**
   * Returns a List containing the first n elements of this List, if n
   * < the length of this list, the result will be a copy of this
   * list.
   * O(num)
   */
  def take(num: Int): List[A] = {
    val lb = new ListBuilder[A]

    def go(l: List[A], n: Int): Unit = if(n > 0) {
      l match {
        case El() =>
        case h Nel t =>
          lb += h
          go(t, n - 1)
      }
    }

    go(this, num)
    lb.run
  }

  /**
   * Returns the longest prefix of elements which match the given
   * predicate.
   */
  final def takeWhile(pred: A => Boolean): List[A] = {
    val lb = new ListBuilder[A]
    def go(as: List[A]): Unit = as match {
      case Nel(a,as) if pred(a) =>
        lb += a
        go(as)
      case _ =>
    }
    go(this)
    lb.run
  }

  /**
   * Returns a List containing the first n elements of this List, 
   * if n * < the length of this list, the result will be a copy 
   * of this list.
   * O(num)
   */
  @tailrec final def drop(num: Int): List[A] =
    if (num <= 0) this else this match {
      case Nel(h, t) => t.drop(num - 1)
      case x => x
    }

  /**
   * Returns the list with the longest prefix of As matching the given
   * predicate removed.
   */
  @tailrec final def dropWhile(pred: A => Boolean): List[A] = this match {
    case Nel(a, as) if pred(a) => as.dropWhile(pred)
    case _ => this
  }

  /**
   * Returns a list of (A,B) pairs. If one list is longer than the
   * other, the reminaing elements are ignored
   */
  final def zip[B](bs: List[B]): List[(A,B)] = {
    val lb = new ListBuilder[(A,B)]
    @tailrec def go(as: List[A], bs: List[B]): Unit = (as,bs) match {
      case (Nel(a, as), Nel(b, bs)) =>
        lb += (a -> b)
        go(as,bs)
      case _ =>
    }
    go(this, bs)
    lb.run
  }

  /**
   * Returns a list of (A,Int) where each A is paired with its
   * zero-based index in the list
   */
  final def zipWithIndex: List[(A,Int)] = {
    val lb = new ListBuilder[(A,Int)]
    @tailrec def go(as: List[A], i: Int): Unit = as match {
      case Nel(a, as) =>
        lb += (a -> i)
        go(as, i+1)
      case _ =>
    }
    go(this, 0)
    lb.run
  }

  /**
   * If there is proof that this is a list of (B,C) return a tuple of
   * the lists with the elements separated
   */
  final def unzip[B,C](implicit unz: (B,C) =:= A): (List[B],List[C]) = {
    val lbb = new ListBuilder[B]
    val lbc = new ListBuilder[C]
    def go(as: List[(B,C)]): Unit = as match {
      case Nel(a,as) =>
        lbb += a._1
        lbc += a._2
        go(as)
      case _ =>
    }
    go(this.asInstanceOf[List[(B,C)]])
    (lbb.run,lbc.run)
  }

  /**
   * Returns a stream of Lists. the first list is this, and the rest of
   * the stream are the lists generated by subsequently calilng
   * tailOption as long as the list is non-empty.
   */
  final def tails: Streaming[List[A]] = 
    Streaming(this) ++ Streaming.unfold(tailOption)(_.tailOption)



  override def toString: String = {
    def loop(sb: StringBuilder, h: A, t: List[A]): String =
      t match {
        case El() =>
          sb.append(h).append(")").toString
        case Nel(th, tt) =>
          loop(sb.append(h).append(", "), th, tt)
      }
    this match {
      case El() => "El()"
      case Nel(h, t) => loop(new StringBuilder("List("), h, t)
    }
  }

  def toScalaList: scala.List[A] =
    foldRight[scala.List[A]](Eval.now(scala.Nil))((a,las) => las.map(_.::(a))).value
}

final case class Nel[A](head: A, private[dogs] var _tail: List[A]) extends List[A] {
  def tail = _tail

  override final def isEmpty: Boolean = false

  final def reduceLeft(f: (A, A) => A): A =
    tail.foldLeft(head)(f)

  override final def :::(as: List[A]): Nel[A] =
    as.foldRight(Eval.now(this))((a, lbs) => lbs.map(a :: _)).value

  final def :::(as: Nel[A]): Nel[A] =
    as.foldRight(Eval.now(this))((a, lbs) => lbs.map(a :: _)).value

  override final def map[B](f: A => B): Nel[B] = {
    val h = f(head)
    val t = tail.foldRight(Eval.now(List.empty[B])) { (a, lbs) =>
      lbs.map(f(a) :: _)
    }.value
    Nel(h, t)
  }

  final def coflatMap[B](f: Nel[A] => B): Nel[B] = {
    @tailrec def loop(cur: List[A], acc: Nel[B]): Nel[B] =
      cur match {
        case n: Nel[_] => loop(n.tail, f(n) :: acc)
        case El() => acc.reverse
      }
    loop(tail, List(f(this)))
  }

  override final def reverse: Nel[A] =
    tail.foldLeft(List(head))((lst, a) => a :: lst)

  override final def take(n: Int): List[A] = {
    val lb = new ListBuilder[A]
    @tailrec def loop(i: Int, l: List[A]): Unit =
      if(i > 0)
        l match {
          case h Nel t =>
            lb += h
            loop(i - 1, t)
          case _ => ()
        }

    loop(n, this)
    lb.run
  }

}

final case object El extends List[Nothing] {
  final override def isEmpty: Boolean = true
  @inline final def apply[A] = this.asInstanceOf[List[A]]
  @inline final def unapply[A](l: List[A]) = l.isEmpty
}

object List extends ListInstances {
  final def empty[A]: List[A] =
    El.asInstanceOf[List[A]]

  final def apply[A](a: A): Nel[A] =
    Nel(a, List.empty)

  final def apply[A](a1: A, a2: A, as: A*): Nel[A] =
    a1 :: a2 :: fromIterable(as)

  final def fromIterable[A](as: Iterable[A]): List[A] =
    as.foldLeft(List.empty[A])((lst, a) => a :: lst).reverse

  def fill[A](n: Int)(a: => A): List[A] = {
    @tailrec
    def go(n: Int, a: => A, l: List[A]): List[A] =
      if(n > 0) go(n-1, a, a :: l) else l

    go(n, a, List.empty[A])
  }




  implicit def toSorted[A](a: List[A])(implicit order: Order[A]): Sorted[A] = Sorted(a)


}

sealed trait ListInstances extends ListInstances1 {
  implicit def listCmp[A](implicit A: Order[A]): Order[List[A]] = new Order[List[A]] {
    override def compare(a: List[A], b: List[A]): Int = (a,b) match {
      case (El(), El()) =>  0
      case (El(), _)    =>  -1
      case (_, El())    =>  1

      case (Nel(ha, ta), Nel(hb, tb)) =>
        val cmp = A.compare(ha, hb)
        if(cmp == 0)
          this.compare(ta, tb)
        else
          cmp
    }
  }

  implicit def listMonoid[A]: Monoid[List[A]] = new Monoid[List[A]] {
    override val empty: List[A] = List.empty
    override def combine(l: List[A], r: List[A]) = l ::: r
  }

  implicit val listInstance: Traverse[List] with MonadCombine[List] with CoflatMap[List] =
    new Traverse[List] with MonadCombine[List] with CoflatMap[List] {

      override def empty[A]: List[A] = List.empty

      override def combineK[A](l: List[A], r: List[A]): List[A] = l ++ r

      override def pure[A](a: A): List[A] = a :: List.empty

      override def map[A, B](fa: List[A])(f: A => B): List[B] =
        fa.map(f)

      override def flatMap[A, B](fa: List[A])(f: A => List[B]): List[B] =
        fa.flatMap(f)

      override def map2[A, B, Z](fa: List[A], fb: List[B])(f: (A, B) => Z): List[Z] =
        fa.flatMap(a => fb.map(b => f(a, b)))

      override def coflatMap[A, B](fa: List[A])(f: List[A] => B): List[B] = fa coflatMap f

      override def foldLeft[A, B](fa: List[A], b: B)(f: (B, A) => B): B =
        fa.foldLeft(b)(f)

      override def foldRight[A, B](fa: List[A], lb: Eval[B])(f: (A, Eval[B]) => Eval[B]): Eval[B] = fa.foldRight(lb)(f)

      override def traverse[G[_], A, B](fa: List[A])(f: A => G[B])(implicit G: Applicative[G]): G[List[B]] = {
        import scala.collection.immutable.Vector
        val gba = G.pure(Vector.empty[B])
        val gbb = fa.foldLeft(gba)((buf, a) => G.map2(buf, f(a))(_ :+ _))
        G.map(gbb)(_.foldRight[List[B]](List.empty)(_ :: _))
      }

      override def exists[A](fa: List[A])(p: A => Boolean): Boolean =
        fa.exists(p)

      override def forall[A](fa: List[A])(p: A => Boolean): Boolean =
        fa.forall(p)

      override def isEmpty[A](fa: List[A]): Boolean = fa.isEmpty


// not until we have cats without streaming      
//      override def toStreaming[A](fa: List[A]): Streaming[A] =
//        Streaming.fromList(fa)
//
    }

  implicit def listShow[A](implicit A: Show[A]): Show[List[A]] =
    new Show[List[A]] {
      def show(fa: List[A]): String = fa.map(A.show).toString
    }

  implicit def listEq[A](implicit A: Eq[A]): Eq[List[A]] = new Eq[List[A]] {
    override def eqv(a: List[A], b: List[A]): Boolean = (a,b) match {
      case (El(), El()) => true
      case (El(), _) => false
      case (_, El()) => false
      case (Nel(ha,ta), Nel(hb,tb)) =>
        if(A.eqv(ha, hb)) eqv(ta,tb) else false
    }
  }



}

//
//object Nel {
//  implicit def toSorted[A](implicit order: Order[A]): Sorted[A] = new Sorted[A] {
//    override def sorted(aList: Nel[A]): List[A] = aList
//  }
//
//  trait Sorted[A] {
//    def sorted(aList: Nel[A]): List[A]
//  }
//}



trait ListInstances1 {
  implicit def partialOrderList[A](implicit A: PartialOrder[A]): PartialOrder[List[A]] =
    new PartialOrder[List[A]] {
      def partialCompare(x: List[A], y: List[A]): Double = {
        def loop(xs: List[A], ys: List[A]): Double =
          xs match {
            case a Nel xs =>
              ys match {
                case b Nel ys =>
                  val n = A.partialCompare(a, b)
                  if (n != 0.0) n else loop(xs, ys)
                case El() =>
                  1.0
              }
            case El() =>
              if (ys.isEmpty) 0.0 else -1.0
          }
        loop(x, y)
      }
    }
}

object Nel extends NelInstances with Serializable

<<<<<<< HEAD


trait NelInstances {
=======
trait NelInstances extends NelInstances1 {
>>>>>>> 3fd8372b
  implicit def nelCmp[A](implicit A: Order[A]): Order[Nel[A]] =
    new Order[Nel[A]] {
      override def compare(a: Nel[A], b: Nel[A]): Int = {
        val cmp = A.compare(a.head, b.head)
        if(cmp == 0) {
          return List.listCmp[A].compare(a.tail, b.tail)
        } else cmp
      }
    }

  implicit def nelSemigroup[A]: Semigroup[Nel[A]] = new Semigroup[Nel[A]] {
    override def combine(l: Nel[A], r: Nel[A]): Nel[A] = l ::: r
  }

  implicit val nelInstances: Monad[Nel] with SemigroupK[Nel] with Reducible[Nel] = new Monad[Nel] with SemigroupK[Nel] with Reducible[Nel] {
    override def combineK[A](l: Nel[A], r: Nel[A]): Nel[A] = l ::: r

    override def map[A, B](fa: Nel[A])(f: A => B): Nel[B] =
      fa map f

    def pure[A](x: A): Nel[A] = Nel(x, List.empty)

    def flatMap[A, B](fa: Nel[A])(f: A => Nel[B]): Nel[B] = {
      val h = f(fa.head)
      val t = fa.tail flatMap f
      Nel(h.head, h.tail ::: t)
    }

    def foldLeft[A, B](fa: dogs.Nel[A],b: B)(f: (B, A) => B): B = fa.foldLeft(b)(f)
    def foldRight[A, B](fa: dogs.Nel[A],lb: cats.Eval[B])(f: (A, cats.Eval[B]) => cats.Eval[B]): cats.Eval[B] = fa.foldRight(lb)(f)

    override def reduceLeft[A](fa: Nel[A])(f: (A,A) => A): A =
      fa reduceLeft f

    def reduceLeftTo[A, B](fa: Nel[A])(f: A => B)(g: (B, A) => B): B = {
      fa.tail.foldLeft(f(fa.head))((b, a) => g(b, a))
    }

    def reduceRightTo[A, B](fa: Nel[A])(f: A => B)(g: (A, Eval[B]) => Eval[B]): Eval[B] =
      fa.foldRight(Eval.now(f(fa.head)))((a,lb) => g(a,lb))
  }

  implicit def partialOrderNel[A](implicit A: PartialOrder[A]): PartialOrder[Nel[A]] =
    new PartialOrder[Nel[A]] {
      def partialCompare(x: Nel[A], y: Nel[A]): Double = {
        val n = A.partialCompare(x.head, x.head)
        if (n != 0.0) n else PartialOrder[List[A]].partialCompare(x.tail, y.tail)
      }
    }
}

trait NelInstances1 {
  implicit def nelEq[A](implicit A: Eq[A]): Eq[Nel[A]] =
    new Eq[Nel[A]] {
      def eqv(x: Nel[A], y: Nel[A]): Boolean = {
        A.eqv(x.head,y.head) && Eq[List[A]].eqv(x.tail, y.tail)
      }
    }

  implicit val nelComonad: Comonad[Nel] =
    new Comonad[Nel] {
      def coflatMap[A, B](fa: Nel[A])(f: Nel[A] => B): Nel[B] = {
        @tailrec def consume(as: List[A], buf: ListBuilder[B]): List[B] =
          as match {
            case El() => buf.run
            case a Nel as => consume(as, buf += f(Nel(a, as)))
          }
        Nel(f(fa), consume(fa.tail, new ListBuilder))
      }

      def extract[A](fa: Nel[A]): A =
        fa.head

      def map[A, B](fa: Nel[A])(f: A => B): Nel[B] =
        fa map f
    }

}

final private[dogs] class ListBuilder[A] {
  import List.empty
  var run: List[A] = List.empty
  var end: Nel[A] = _

  def +=(a: A): ListBuilder[A] = {
    run match {
      case El() =>
        end = Nel(a, empty[A])
        run = end
        this
      case _ =>
        val newEnd = Nel(a, empty[A])
        end._tail = newEnd
        end = newEnd
        this
    }
  }
}


<|MERGE_RESOLUTION|>--- conflicted
+++ resolved
@@ -540,23 +540,7 @@
         if(A.eqv(ha, hb)) eqv(ta,tb) else false
     }
   }
-
-
-
-}
-
-//
-//object Nel {
-//  implicit def toSorted[A](implicit order: Order[A]): Sorted[A] = new Sorted[A] {
-//    override def sorted(aList: Nel[A]): List[A] = aList
-//  }
-//
-//  trait Sorted[A] {
-//    def sorted(aList: Nel[A]): List[A]
-//  }
-//}
-
-
+}
 
 trait ListInstances1 {
   implicit def partialOrderList[A](implicit A: PartialOrder[A]): PartialOrder[List[A]] =
@@ -582,13 +566,7 @@
 
 object Nel extends NelInstances with Serializable
 
-<<<<<<< HEAD
-
-
-trait NelInstances {
-=======
 trait NelInstances extends NelInstances1 {
->>>>>>> 3fd8372b
   implicit def nelCmp[A](implicit A: Order[A]): Order[Nel[A]] =
     new Order[Nel[A]] {
       override def compare(a: Nel[A], b: Nel[A]): Int = {
