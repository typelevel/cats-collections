--- conflicted
+++ resolved
@@ -4,13 +4,8 @@
 val catsVersion = "2.6.1"
 val catsTestkitScalatestVersion = "2.1.5"
 val scalacheckVersion = "1.15.4"
-<<<<<<< HEAD
-val algebraVersion = "2.2.2"
-val Scala212 = "2.12.14"
-=======
 val algebraVersion = "2.2.3"
 val Scala212 = "2.12.12"
->>>>>>> 5d6aae77
 val Scala213 = "2.13.5"
 val Scala3 = "3.0.0"
 val CrossVersions = Seq(Scala212, Scala213, Scala3)
