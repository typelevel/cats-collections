import ReleaseTransformations._

lazy val buildSettings = Seq(
  name := "dogs",
  organization in Global := "org.typelevel",
  scalaVersion in Global := "2.12.3",
<<<<<<< HEAD
  crossScalaVersions := Seq("2.11.7", scalaVersion.value)
=======
  crossScalaVersions := Seq("2.11.11", scalaVersion.value)
>>>>>>> b5a856d0
  //resolvers in Global += Resolver.sonatypeRepo("snapshots")
)

lazy val dogs = project.in(file("."))
  .settings(moduleName := "root")
  .settings(noPublishSettings)
  .aggregate(dogsJVM, dogsJS)

lazy val dogsJVM = project.in(file(".dogsJVM"))
  .settings(moduleName := "dogs")
  .settings(noPublishSettings)
  .aggregate(coreJVM, docs, testsJVM, bench)

lazy val dogsJS = project.in(file(".dogsJS"))
  .settings(moduleName := "dogs")
  .settings(noPublishSettings)
  .aggregate(coreJS, testsJS)

lazy val core = crossProject.crossType(CrossType.Pure)
  .settings(moduleName := "dogs-core")
  .settings(dogsSettings:_*)

lazy val coreJVM = core.jvm
lazy val coreJS  = core.js

lazy val tests = crossProject.crossType(CrossType.Pure)
  .dependsOn(core)
  .settings(moduleName := "dogs-tests")
  .settings(dogsSettings:_*)
  .settings(
    coverageEnabled := false,
    testOptions in Test += Tests.Argument(TestFrameworks.ScalaTest, "-oDF"),
    libraryDependencies ++= Seq(
      "org.typelevel"  %% "cats-laws"          % "1.0.0-MF",
      "org.scalacheck" %% "scalacheck"         % "1.13.4",
      "org.scalatest"  %% "scalatest"          % "3.0.0"    % "test",
      "org.typelevel"  %% "catalysts-platform" % "0.0.5"    % "test",
      "org.typelevel"  %% "discipline"         % "0.7.3"    % "test"
    )
  )

lazy val testsJVM = tests.jvm
lazy val testsJS  = tests.js

lazy val docs = project
  .dependsOn(coreJVM)
  .enablePlugins(TutPlugin)
  .settings(dogsSettings:_*)
  .settings(noPublishSettings)

lazy val bench = project
  .settings(moduleName := "dogs-bench")
  .dependsOn(coreJVM)
  //.settings(dogsSettings:_*)
  .settings(noPublishSettings)
  .settings(
    coverageEnabled := false,
    fork in run := true,
    libraryDependencies += "org.scalaz" %% "scalaz-core" % "7.2.8"
  )
  .enablePlugins(JmhPlugin)

lazy val botBuild = settingKey[Boolean]("Build by TravisCI instead of local dev environment")

lazy val dogsSettings = buildSettings ++ commonSettings ++ publishSettings ++ scoverageSettings

lazy val commonSettings = compilerFlags ++ Seq(
  libraryDependencies ++= Seq(
    "org.typelevel"                  %% "cats-core"  % "1.0.0-MF",
    "com.github.mpilquist"           %% "simulacrum" % "0.10.0",
    "org.typelevel"                  %% "machinist"  % "0.6.1",

    compilerPlugin("org.spire-math"  %% "kind-projector" % "0.9.3"),
    compilerPlugin("org.scalamacros" %% "paradise"       % "2.1.0" cross CrossVersion.patch)
  ),
  fork in test := true,
  // parallelExecution in Test := false,
  scalacOptions in (Compile, doc) := (scalacOptions in (Compile, doc)).value.filter(_ != "-Xfatal-warnings")
) ++ warnUnusedImport

lazy val commonJsSettings = Seq(
  scalaJSStage in Global := FastOptStage,
  parallelExecution := false,
  requiresDOM := false,
  jsEnv := new org.scalajs.jsenv.nodejs.NodeJSEnv(),
  // Only used for scala.js for now
  botBuild := scala.sys.env.get("TRAVIS").isDefined,
  // batch mode decreases the amount of memory needed to compile scala.js code
  scalaJSOptimizerOptions := scalaJSOptimizerOptions.value.withBatchMode(botBuild.value)
)

addCommandAlias("buildJVM", ";coreJVM/compile;coreJVM/test;testsJVM/test;bench/test")

addCommandAlias("validateJVM", ";scalastyle;buildJVM;makeSite")

//addCommandAlias("validateJS", ";coreJS/compile;testsJS/test")

//addCommandAlias("validate", ";validateJS;validateJVM")
addCommandAlias("validate", ";validateJVM")

addCommandAlias("gitSnapshots", ";set version in ThisBuild := git.gitDescribedVersion.value.get + \"-SNAPSHOT\"")

lazy val scoverageSettings = Seq(
  coverageMinimum := 60,
  coverageFailOnMinimum := false,
  coverageHighlighting := scalaBinaryVersion.value != "2.10"
)

lazy val noPublishSettings = Seq(
  publish := (),
  publishLocal := (),
  publishArtifact := false
)

lazy val tagName = Def.setting{
 s"v${if (releaseUseGlobalVersion.value) (version in ThisBuild).value else version.value}"
}

lazy val credentialSettings = Seq(
  // For Travis CI - see http://www.cakesolutions.net/teamblogs/publishing-artefacts-to-oss-sonatype-nexus-using-sbt-and-travis-ci
  credentials ++= (for {
    username <- Option(System.getenv().get("SONATYPE_USERNAME"))
    password <- Option(System.getenv().get("SONATYPE_PASSWORD"))
  } yield Credentials("Sonatype Nexus Repository Manager", "oss.sonatype.org", username, password)).toSeq
)

lazy val sharedReleaseProcess = Seq(
  releaseProcess := Seq[ReleaseStep](
    checkSnapshotDependencies,
    inquireVersions,
    runTest,
    setReleaseVersion,
    commitReleaseVersion,
    tagRelease,
    publishArtifacts,
    setNextVersion,
    commitNextVersion,
    ReleaseStep(action = Command.process("sonatypeReleaseAll", _), enableCrossBuild = true),
    pushChanges)
)

lazy val publishSettings = Seq(
  releaseCrossBuild := true,
  releaseTagName := tagName.value,
  releasePublishArtifactsAction := PgpKeys.publishSigned.value,
  publishMavenStyle := true,
  publishArtifact in Test := false,
  pomIncludeRepository := Function.const(false),
  publishTo := {
    val nexus = "https://oss.sonatype.org/"
    if (isSnapshot.value)
      Some("Snapshots" at nexus + "content/repositories/snapshots")
    else
      Some("Releases" at nexus + "service/local/staging/deploy/maven2")
  },
  homepage := Some(url("https://github.com/stew/dogs")),
  licenses := Seq("Apache-2.0" -> url("http://www.apache.org/licenses/LICENSE-2.0.html")),
  scmInfo := Some(ScmInfo(url("https://github.com/stew/dogs"), "scm:git:git@github.com:stew/dogs.git")),
  autoAPIMappings := true,
  pomExtra := (
    <developers>
      <developer>
        <name>Stew O'Connor</name>
        <url>https://github.com/stew/</url>
      </developer>
      <developer>
        <id>anicolaspp</id>
        <name>Nicolas A Perez</name>
        <url>https://github.com/anicolaspp/</url>
      </developer>
    </developers>
  )
) ++ credentialSettings ++ sharedReleaseProcess

lazy val compilerFlags = Seq(
  scalacOptions ++= (
    CrossVersion.partialVersion(scalaVersion.value) match {
      case Some((2, n)) if n <= 11 =>
        Seq(
          "-feature",
          "-deprecation",
          "-Yno-adapted-args",
          "-Ywarn-value-discard",
          "-Xlint",
          "-Xfatal-warnings",
          "-unchecked",
          "-Yno-imports",
          "-Ywarn-numeric-widen"
        )
      case _ =>
        Seq(
          "-deprecation",                      // Emit warning and location for usages of deprecated APIs.
          "-encoding", "utf-8",                // Specify character encoding used by source files.
          "-explaintypes",                     // Explain type errors in more detail.
          "-feature",                          // Emit warning and location for usages of features that should be imported explicitly.
          "-language:existentials",            // Existential types (besides wildcard types) can be written and inferred
          "-language:experimental.macros",     // Allow macro definition (besides implementation and application)
          "-language:higherKinds",             // Allow higher-kinded types
          "-language:implicitConversions",     // Allow definition of implicit functions called views
          "-unchecked",                        // Enable additional warnings where generated code depends on assumptions.
          "-Xcheckinit",                       // Wrap field accessors to throw an exception on uninitialized access.
          "-Xfatal-warnings",                  // Fail the compilation if there are any warnings.
          "-Xfuture",                          // Turn on future language features.
          "-Xlint:adapted-args",               // Warn if an argument list is modified to match the receiver.
          "-Xlint:by-name-right-associative",  // By-name parameter of right associative operator.
          "-Xlint:constant",                   // Evaluation of a constant arithmetic expression results in an error.
          "-Xlint:delayedinit-select",         // Selecting member of DelayedInit.
          "-Xlint:doc-detached",               // A Scaladoc comment appears to be detached from its element.
          "-Xlint:inaccessible",               // Warn about inaccessible types in method signatures.
          "-Xlint:infer-any",                  // Warn when a type argument is inferred to be `Any`.
          "-Xlint:missing-interpolator",       // A string literal appears to be missing an interpolator id.
          "-Xlint:nullary-override",           // Warn when non-nullary `def f()' overrides nullary `def f'.
          "-Xlint:nullary-unit",               // Warn when nullary methods return Unit.
          "-Xlint:option-implicit",            // Option.apply used implicit view.
          "-Xlint:package-object-classes",     // Class or object defined in package object.
          "-Xlint:poly-implicit-overload",     // Parameterized overloaded implicit methods are not visible as view bounds.
          "-Xlint:private-shadow",             // A private field (or class parameter) shadows a superclass field.
          "-Xlint:stars-align",                // Pattern sequence wildcard must align with sequence component.
          "-Xlint:type-parameter-shadow",      // A local type parameter shadows a type already in scope.
          "-Xlint:unsound-match",              // Pattern match may not be typesafe.
          "-Yno-adapted-args",                 // Do not adapt an argument list (either by inserting () or creating a tuple) to match the receiver.
          "-Yno-imports",                      // No predef or default imports
          "-Ypartial-unification",             // Enable partial unification in type constructor inference
          "-Ywarn-dead-code",                  // Warn when dead code is identified.
          "-Ywarn-extra-implicit",             // Warn when more than one implicit parameter section is defined.
          "-Ywarn-inaccessible",               // Warn about inaccessible types in method signatures.
          "-Ywarn-infer-any",                  // Warn when a type argument is inferred to be `Any`.
          "-Ywarn-nullary-override",           // Warn when non-nullary `def f()' overrides nullary `def f'.
          "-Ywarn-nullary-unit",               // Warn when nullary methods return Unit.
          "-Ywarn-numeric-widen",              // Warn when numerics are widened.
          "-Ywarn-unused:implicits",           // Warn if an implicit parameter is unused.
          "-Ywarn-unused:imports",             // Warn if an import selector is not referenced.
          "-Ywarn-unused:locals",              // Warn if a local definition is unused.
          "-Ywarn-unused:params",              // Warn if a value parameter is unused.
          // "-Ywarn-unused:patvars",             // Warn if a variable bound in a pattern is unused.
          "-Ywarn-unused:privates",            // Warn if a private member is unused.
          "-Ywarn-value-discard"               // Warn when non-Unit expression results are unused.
        )
    }
  ),
  scalacOptions in (Test, compile) --= (
    CrossVersion.partialVersion(scalaVersion.value) match {
      case Some((2, n)) if n <= 11 =>
        Seq("-Yno-imports")
      case _ =>
        Seq(
          "-Ywarn-unused:privates",
          "-Ywarn-unused:locals",
          "-Ywarn-unused:imports",
          "-Yno-imports"
        )
    }
  ),
  scalacOptions in (Compile, console) --= Seq("-Xfatal-warnings", "-Ywarn-unused:imports", "-Yno-imports"),
  scalacOptions in (Tut, tut)         --= Seq("-Xfatal-warnings", "-Ywarn-unused:imports", "-Yno-imports")
)

lazy val warnUnusedImport = Seq(
  scalacOptions ++= {
    CrossVersion.partialVersion(scalaVersion.value) match {
      case Some((2, 10)) =>
        Seq()
      case Some((2, n)) if n >= 11 =>
        Seq("-Ywarn-unused-import")
    }
  },
  scalacOptions in (Compile, console) ~= {_.filterNot("-Ywarn-unused-import" == _)},
  scalacOptions in (Test, console) := (scalacOptions in (Compile, console)).value
)<|MERGE_RESOLUTION|>--- conflicted
+++ resolved
@@ -4,11 +4,7 @@
   name := "dogs",
   organization in Global := "org.typelevel",
   scalaVersion in Global := "2.12.3",
-<<<<<<< HEAD
-  crossScalaVersions := Seq("2.11.7", scalaVersion.value)
-=======
   crossScalaVersions := Seq("2.11.11", scalaVersion.value)
->>>>>>> b5a856d0
   //resolvers in Global += Resolver.sonatypeRepo("snapshots")
 )
 
@@ -84,10 +80,9 @@
     compilerPlugin("org.spire-math"  %% "kind-projector" % "0.9.3"),
     compilerPlugin("org.scalamacros" %% "paradise"       % "2.1.0" cross CrossVersion.patch)
   ),
-  fork in test := true,
+  fork in test := true
   // parallelExecution in Test := false,
-  scalacOptions in (Compile, doc) := (scalacOptions in (Compile, doc)).value.filter(_ != "-Xfatal-warnings")
-) ++ warnUnusedImport
+)
 
 lazy val commonJsSettings = Seq(
   scalaJSStage in Global := FastOptStage,
@@ -263,18 +258,6 @@
     }
   ),
   scalacOptions in (Compile, console) --= Seq("-Xfatal-warnings", "-Ywarn-unused:imports", "-Yno-imports"),
-  scalacOptions in (Tut, tut)         --= Seq("-Xfatal-warnings", "-Ywarn-unused:imports", "-Yno-imports")
-)
-
-lazy val warnUnusedImport = Seq(
-  scalacOptions ++= {
-    CrossVersion.partialVersion(scalaVersion.value) match {
-      case Some((2, 10)) =>
-        Seq()
-      case Some((2, n)) if n >= 11 =>
-        Seq("-Ywarn-unused-import")
-    }
-  },
-  scalacOptions in (Compile, console) ~= {_.filterNot("-Ywarn-unused-import" == _)},
-  scalacOptions in (Test, console) := (scalacOptions in (Compile, console)).value
+  scalacOptions in (Tut) --= Seq("-Xfatal-warnings", "-Ywarn-unused:imports"),
+  scalacOptions in (Tut) ++= Seq("-Yno-predef")
 )