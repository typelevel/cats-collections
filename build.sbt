import com.typesafe.tools.mima.core._

val catsVersion = "2.9.0"
val munitVersion = "1.0.0-M7"
val munitDisciplineVersion = "2.0.0-M3"
val scalacheckVersion = "1.17.0"
val algebraVersion = "2.9.0"
<<<<<<< HEAD
val Scala212 = "2.12.17"
val Scala213 = "2.13.11"
=======
val Scala212 = "2.12.18"
val Scala213 = "2.13.10"
>>>>>>> e7213d13
val Scala3 = "3.3.0"

ThisBuild / tlBaseVersion := "0.9"
ThisBuild / startYear := Some(2015)

ThisBuild / crossScalaVersions := Seq(Scala3, Scala213, Scala212)
ThisBuild / tlVersionIntroduced := Map("3" -> "0.9.3")
ThisBuild / tlFatalWarningsInCi := false
ThisBuild / tlCiReleaseBranches := Seq("master")
ThisBuild / tlSitePublishBranch := Some("master")
ThisBuild / githubWorkflowJavaVersions := Seq("8", "11", "17").map(JavaSpec.temurin)
ThisBuild / githubWorkflowAddedJobs +=
  WorkflowJob(
    "coverage",
    "Coverage",
    githubWorkflowJobSetup.value.toList ::: List(
      WorkflowStep.Use(UseRef.Public("actions", "setup-python", "v2"), name = Some("Setup Python")),
      WorkflowStep.Run(List("pip install codecov"), name = Some("Install Codecov")),
      WorkflowStep
        .Sbt(List("coverage", "testsJVM/test", "testsJVM/coverageReport"), name = Some("Calculate test coverage")),
      WorkflowStep.Run(List("codecov"), name = Some("Upload coverage results"))
    ),
    scalas = List(Scala212),
    javas = List(githubWorkflowJavaVersions.value.head)
  )

lazy val root = tlCrossRootProject.aggregate(core, bench, scalacheck, tests, laws).settings(commonSettings)

lazy val commonJsSettings = Seq(
  coverageEnabled := false,
  tlVersionIntroduced ++= List("2.12", "2.13").map(_ -> "0.9.1").toMap
)

lazy val commonNativeSettings = Seq(
  coverageEnabled := false,
  tlVersionIntroduced ++= List("2.12", "2.13", "3").map(_ -> "0.9.4").toMap
)

lazy val core = crossProject(JSPlatform, JVMPlatform, NativePlatform)
  .crossType(CrossType.Pure)
  .settings(moduleName := "cats-collections-core")
  .settings(dogsSettings: _*)
  .settings(
    mimaBinaryIssueFilters ++= {
      if (tlIsScala3.value)
        Seq(
          ProblemFilters.exclude[DirectMissingMethodProblem]("cats.collections.PredicateInstances.$init$")
        )
      else Seq.empty
    }
  )
  .jsSettings(commonJsSettings)
  .nativeSettings(commonNativeSettings)

lazy val scalacheck = crossProject(JSPlatform, JVMPlatform, NativePlatform)
  .crossType(CrossType.Pure)
  .dependsOn(core)
  .settings(moduleName := "cats-collections-scalacheck")
  .settings(dogsSettings: _*)
  .settings(
    libraryDependencies += "org.scalacheck" %%% "scalacheck" % scalacheckVersion
  )
  .jsSettings(commonJsSettings)
  .nativeSettings(commonNativeSettings)

lazy val laws = crossProject(JSPlatform, JVMPlatform, NativePlatform)
  .crossType(CrossType.Pure)
  .dependsOn(core)
  .settings(dogsSettings: _*)
  .settings(name := "cats-collections-laws")
  .settings(
    libraryDependencies += "org.typelevel" %%% "cats-laws" % catsVersion
  )
  .jsSettings(commonJsSettings)
  .nativeSettings(commonNativeSettings)

lazy val tests = crossProject(JSPlatform, JVMPlatform, NativePlatform)
  .crossType(CrossType.Pure)
  .enablePlugins(BuildInfoPlugin, NoPublishPlugin)
  .dependsOn(scalacheck, laws)
  .settings(name := "cats-collections-tests")
  .settings(dogsSettings: _*)
  .settings(
    tlFatalWarnings := false,
    coverageEnabled := false,
    Test / testOptions += Tests.Argument(TestFrameworks.MUnit),
    Test / testOptions += Tests.Argument(TestFrameworks.ScalaCheck,
                                         "-minSuccessfulTests",
                                         "1000"
    ), // "-verbosity", "2"), // increase for stress tests
    libraryDependencies ++= Seq(
      "org.typelevel" %%% "cats-laws" % catsVersion % Test,
      "org.typelevel" %%% "algebra-laws" % algebraVersion % Test,
      "org.typelevel" %%% "discipline-munit" % munitDisciplineVersion % Test,
      "org.scalameta" %%% "munit" % munitVersion % Test
    ),
    buildInfoPackage := "cats.collections",
    buildInfoKeys := Seq("isJvm" -> (crossProjectPlatform.value == JVMPlatform))
  )
  .jsSettings(commonJsSettings)
  .nativeSettings(commonNativeSettings)

lazy val docs = project
  .in(file("site"))
  .enablePlugins(TypelevelSitePlugin)
  .dependsOn(core.jvm)
  .settings(dogsSettings: _*)
  .settings(tlFatalWarnings := false)

lazy val bench = project
  .settings(name := "cats-collections-bench")
  .dependsOn(core.jvm)
  .enablePlugins(NoPublishPlugin)
  .settings(
    tlFatalWarnings := false,
    coverageEnabled := false,
    run / fork := true,
    libraryDependencies += {
      val scalazV = if (tlIsScala3.value) "7.4.0-M13" else "7.3.7"
      "org.scalaz" %% "scalaz-core" % scalazV
    }
  )
  .settings(commonSettings)
  .enablePlugins(JmhPlugin)

lazy val dogsSettings = commonSettings ++ scoverageSettings

lazy val commonSettings =
  Seq(
    headerLicense := Some(HeaderLicense.MIT("2015", "Typelevel")),
    libraryDependencies ++= Seq(
      "org.typelevel" %%% "cats-core" % catsVersion,
      "org.typelevel" %%% "algebra" % algebraVersion
    )
  )

addCommandAlias("fmt", "; Compile / scalafmt; Test / scalafmt; scalafmtSbt")
addCommandAlias("fmtCheck", "; Compile / scalafmtCheck; Test / scalafmtCheck; scalafmtSbtCheck")

addCommandAlias("validateJVM", ";testsJVM/compile;testsJVM/test")
addCommandAlias("validateJS", ";testsJS/compile;testsJS/test")

lazy val scoverageSettings = Seq(
  coverageMinimumStmtTotal := 60,
  coverageFailOnMinimum := false
)

ThisBuild / developers += tlGitHubDev("anicolaspp", "Nicolas A Perez")
ThisBuild / licenses := Seq("MIT" -> url("https://opensource.org/licenses/MIT"),
                            "BSD-3" -> url("https://opensource.org/licenses/BSD-3-Clause")
)<|MERGE_RESOLUTION|>--- conflicted
+++ resolved
@@ -5,13 +5,8 @@
 val munitDisciplineVersion = "2.0.0-M3"
 val scalacheckVersion = "1.17.0"
 val algebraVersion = "2.9.0"
-<<<<<<< HEAD
-val Scala212 = "2.12.17"
+val Scala212 = "2.12.18"
 val Scala213 = "2.13.11"
-=======
-val Scala212 = "2.12.18"
-val Scala213 = "2.13.10"
->>>>>>> e7213d13
 val Scala3 = "3.3.0"
 
 ThisBuild / tlBaseVersion := "0.9"
