import sbtcrossproject.CrossPlugin.autoImport.{crossProject, CrossType}
import ReleaseTransformations._

val catsVersion = "2.4.2"
val catsTestkitScalatestVersion = "2.1.2"
val scalacheckVersion = "1.15.3"
val algebraVersion = "2.2.1"
<<<<<<< HEAD
val Scala212 = "2.12.13"
val Scala213 = "2.13.4"
=======
val Scala212 = "2.12.12"
val Scala213 = "2.13.5"
>>>>>>> 6c2c8eb4
val CrossVersions = Seq(Scala212, Scala213)

lazy val buildSettings = Seq(
  organization in Global := "org.typelevel",
  scalaVersion in Global := Scala212,
  crossScalaVersions := CrossVersions
)

ThisBuild / crossScalaVersions := Seq(Scala212, Scala213)
ThisBuild / scalaVersion := Scala212
ThisBuild / githubWorkflowPublishTargetBranches := Seq()
ThisBuild / githubWorkflowJavaVersions := Seq("adopt@1.8", "adopt@1.11", "adopt@1.15")
ThisBuild / githubWorkflowArtifactUpload := false
ThisBuild / githubWorkflowBuildMatrixAdditions +=
  "ci" -> List("validateJS", "validateJVM")
ThisBuild / githubWorkflowBuild := Seq(WorkflowStep.Sbt(List("${{ matrix.ci }}"), name = Some("Validation")))
ThisBuild / githubWorkflowAddedJobs ++= Seq(
  WorkflowJob(
    "coverage",
    "Coverage",
    githubWorkflowJobSetup.value.toList ::: List(
      WorkflowStep.Use(UseRef.Public("actions", "setup-python", "v2"), name = Some("Setup Python")),
      WorkflowStep.Run(List("pip install codecov"), name = Some("Install Codecov")),
      WorkflowStep
        .Sbt(List("coverage", "testsJVM/test", "testsJVM/coverageReport"), name = Some("Calculate test coverage")),
      WorkflowStep.Run(List("codecov"), name = Some("Upload coverage results"))
    ),
    scalas = List(Scala212)
  ),
  WorkflowJob(
    "microsite",
    "Microsite",
    githubWorkflowJobSetup.value.toList ::: List(
      WorkflowStep.Use(
        UseRef.Public("ruby", "setup-ruby", "v1"),
        name = Some("Setup Ruby"),
        params = Map("ruby-version" -> "2.6", "bundler-cache" -> "true")
      ),
      WorkflowStep.Run(List("gem install jekyll -v 2.5"), name = Some("Install Jekyll")),
      WorkflowStep.Sbt(List("docs/clean"), name = Some("Clean microsite")),
      WorkflowStep.Sbt(List("docs/makeMicrosite"), name = Some("Build microsite"))
    ),
    scalas = List(Scala213)
  )
)

lazy val `cats-collections` = project.in(file("."))
  .settings(buildSettings:_*)
  .settings(noPublishSettings)
  .aggregate(coreJVM, coreJS, bench, scalacheckJVM, scalacheckJS, testsJVM, testsJS, docs, lawsJVM, lawsJS)
  .settings(
    releaseCrossBuild := true,
    releaseProcess := Seq[ReleaseStep](
      checkSnapshotDependencies,
      inquireVersions,
      runClean,
      runTest,
      setReleaseVersion,
      commitReleaseVersion,
      tagRelease,
      publishArtifacts,
      releaseStepCommand("sonatypeReleaseAll"),
      setNextVersion,
      commitNextVersion,
      pushChanges))

lazy val core = crossProject(JSPlatform, JVMPlatform)
  .crossType(CrossType.Pure)
  .settings(moduleName := "cats-collections-core")
  .settings(dogsSettings:_*)
  .settings(publishSettings)
  .settings(
    Compile / unmanagedSourceDirectories ++= {
      val bd = baseDirectory.value
      def extraDirs(suffix: String) =
        CrossType.Pure.sharedSrcDir(bd, "main").toList map (f => file(f.getPath + suffix))
      CrossVersion.partialVersion(scalaVersion.value) match {
        case Some((2, y)) if y <= 12 =>
          extraDirs("-2.12-")
        case Some((2, y)) if y >= 13 =>
          extraDirs("-2.13+")
        case _ => Nil
      }
    }
  )
  .jsSettings(coverageEnabled := false)

lazy val coreJVM = core.jvm
lazy val coreJS = core.js

lazy val scalacheck = crossProject(JSPlatform, JVMPlatform)
  .crossType(CrossType.Pure)
  .dependsOn(core)
  .settings(moduleName := "cats-collections-scalacheck")
  .settings(dogsSettings:_*)
  .settings(publishSettings)
  .settings(
    libraryDependencies += "org.scalacheck" %%% "scalacheck" % scalacheckVersion
  )
  .jsSettings(coverageEnabled := false)

lazy val scalacheckJVM = scalacheck.jvm
lazy val scalacheckJS = scalacheck.js

lazy val laws = crossProject(JSPlatform, JVMPlatform)
  .crossType(CrossType.Pure)
  .dependsOn(core)
  .settings(moduleName := "cats-collections-laws")
  .settings(dogsSettings:_*)
  .settings(publishSettings)
  .settings(
    libraryDependencies += "org.typelevel" %%% "cats-laws" % catsVersion
  )
  .jsSettings(coverageEnabled := false)

lazy val lawsJVM = laws.jvm
lazy val lawsJS = laws.js

lazy val tests = crossProject(JSPlatform, JVMPlatform)
  .crossType(CrossType.Pure)
  .enablePlugins(BuildInfoPlugin)
  .dependsOn(scalacheck, laws)
  .settings(moduleName := "cats-collections-tests")
  .settings(dogsSettings:_*)
  .settings(noPublishSettings)
  .settings(coverageEnabled := false,
    testOptions in Test += Tests.Argument(TestFrameworks.ScalaTest, "-oDF"),
    testOptions in Test += Tests.Argument(TestFrameworks.ScalaCheck, "-minSuccessfulTests", "1000"), // "-verbosity", "2"), // increase for stress tests
    libraryDependencies ++= Seq(
      "org.typelevel" %%% "cats-laws"              % catsVersion                 % "test",
      "org.typelevel" %%% "algebra-laws"           % algebraVersion              % "test",
      "org.typelevel" %%% "cats-testkit-scalatest" % catsTestkitScalatestVersion % "test"
    ),
    buildInfoPackage := "cats.collections",
    buildInfoKeys := Seq("isJvm" -> (crossProjectPlatform.value == JVMPlatform))
  )

lazy val testsJVM = tests.jvm
lazy val testsJS = tests.js

lazy val docs = project
  .enablePlugins(MdocPlugin)
  .enablePlugins(MicrositesPlugin)
  .dependsOn(coreJVM)
  .settings(dogsSettings:_*)
  .settings(noPublishSettings)

lazy val bench = project
  .settings(moduleName := "cats-collections-bench")
  .dependsOn(coreJVM)
  .settings(noPublishSettings)
  .settings(
    buildSettings,
    coverageEnabled := false,
    fork in run := true,
    libraryDependencies += "org.scalaz" %% "scalaz-core" % "7.3.3"
  )
  .enablePlugins(JmhPlugin)

lazy val dogsSettings = buildSettings ++ commonSettings ++ scoverageSettings

lazy val commonSettings =
  compilerFlags ++ Seq(
    libraryDependencies ++= Seq(
      "org.typelevel" %%% "cats-core" % catsVersion,
      "org.typelevel" %%% "algebra"   % algebraVersion,
      compilerPlugin("org.typelevel"  %% "kind-projector" % "0.11.3" cross CrossVersion.full)
    ),
    fork in test := true
  )

addCommandAlias("validateJVM", ";testsJVM/scalastyle;testsJVM/compile;testsJVM/test")
addCommandAlias("validateJS", ";testsJS/compile;testsJS/test")

lazy val scoverageSettings = Seq(
  coverageMinimum := 60,
  coverageFailOnMinimum := false,
  coverageHighlighting := scalaBinaryVersion.value != "2.11"
)

lazy val noPublishSettings = Seq(
  publish := {},
  publishLocal := {},
  publishArtifact := false
)

lazy val publishSettings = Seq(
  publishTo in ThisBuild := {
    val nexus = "https://oss.sonatype.org/"
    if (isSnapshot.value)
      Some("snapshots" at nexus + "content/repositories/snapshots")
    else
      Some("releases"  at nexus + "service/local/staging/deploy/maven2")
  },
  publishMavenStyle := true,
  publishArtifact in Test := false,
  homepage := Some(url("https://github.com/typelevel/cats-collections")),
  pomIncludeRepository := Function.const(false),
  licenses := Seq("MIT" -> url("https://opensource.org/licenses/MIT-"),
                  "BSD-3" -> url("https://opensource.org/licenses/BSD-3-Clause")),
  scmInfo := Some(ScmInfo(url("https://github.com/typelevel/cats-collections"), "scm:git:git@github.com:typelevel/cats-collections.git")),
  autoAPIMappings := true,
  releaseProcess := Nil,
  pomExtra := (
    <developers>
      <developer>
        <id>anicolaspp</id>
        <name>Nicolas A Perez</name>
        <url>https://github.com/anicolaspp/</url>
      </developer>
    </developers>
  )
)

lazy val compilerFlags = Seq(
  scalacOptions ++= (
    CrossVersion.partialVersion(scalaVersion.value) match {
      case Some((2, n)) if n <= 12 =>
        Seq(
          "-Ywarn-infer-any",                  // Warn when a type argument is inferred to be `Any`.
          "-Ywarn-nullary-unit",               // Warn when nullary methods return Unit.
          "-Ywarn-nullary-override",           // Warn when non-nullary `def f()' overrides nullary `def f'.
          "-Ywarn-inaccessible",               // Warn about inaccessible types in method signatures.
          "-Xlint:unsound-match",              // Pattern match may not be typesafe.
          "-Xlint:by-name-right-associative",  // By-name parameter of right associative operator.
          "-Ypartial-unification"              // Enable partial unification in type constructor inference
        )
      case _ =>
        Seq()
    }
  ),
  scalacOptions ++= (
    CrossVersion.partialVersion(scalaVersion.value) match {
      case Some((2, n)) if n <= 11 => // for 2.11 all we care about is capabilities, not warnings
        Seq(
          "-language:existentials",            // Existential types (besides wildcard types) can be written and inferred
          "-language:higherKinds",             // Allow higher-kinded types
          "-language:implicitConversions",     // Allow definition of implicit functions called views
        )
      case _ =>
        Seq(
          "-deprecation",                      // Emit warning and location for usages of deprecated APIs.
          "-encoding", "utf-8",                // Specify character encoding used by source files.
          "-explaintypes",                     // Explain type errors in more detail.
          "-feature",                          // Emit warning and location for usages of features that should be imported explicitly.
          "-language:existentials",            // Existential types (besides wildcard types) can be written and inferred
          "-language:higherKinds",             // Allow higher-kinded types
          "-language:implicitConversions",     // Allow definition of implicit functions called views
          "-unchecked",                        // Enable additional warnings where generated code depends on assumptions.
          "-Xcheckinit",                       // Wrap field accessors to throw an exception on uninitialized access.
          "-Xlint:adapted-args",               // Warn if an argument list is modified to match the receiver.
          "-Xlint:constant",                   // Evaluation of a constant arithmetic expression results in an error.
          "-Xlint:delayedinit-select",         // Selecting member of DelayedInit.
          "-Xlint:doc-detached",               // A Scaladoc comment appears to be detached from its element.
          "-Xlint:inaccessible",               // Warn about inaccessible types in method signatures.
          "-Xlint:infer-any",                  // Warn when a type argument is inferred to be `Any`.
          "-Xlint:missing-interpolator",       // A string literal appears to be missing an interpolator id.
          "-Xlint:nullary-unit",               // Warn when nullary methods return Unit.
          "-Xlint:option-implicit",            // Option.apply used implicit view.
          "-Xlint:package-object-classes",     // Class or object defined in package object.
          "-Xlint:poly-implicit-overload",     // Parameterized overloaded implicit methods are not visible as view bounds.
          "-Xlint:private-shadow",             // A private field (or class parameter) shadows a superclass field.
          "-Xlint:stars-align",                // Pattern sequence wildcard must align with sequence component.
          "-Xlint:type-parameter-shadow",      // A local type parameter shadows a type already in scope.
          "-Ywarn-dead-code",                  // Warn when dead code is identified.
          "-Ywarn-extra-implicit",             // Warn when more than one implicit parameter section is defined.
          "-Ywarn-numeric-widen",              // Warn when numerics are widened.
          "-Ywarn-unused:implicits",           // Warn if an implicit parameter is unused.
          "-Ywarn-unused:imports",             // Warn if an import selector is not referenced.
          "-Ywarn-unused:locals",              // Warn if a local definition is unused.
          "-Ywarn-unused:params",              // Warn if a value parameter is unused.
          "-Ywarn-unused:patvars",             // Warn if a variable bound in a pattern is unused.
          "-Ywarn-unused:privates",            // Warn if a private member is unused.
          "-Ywarn-value-discard",              // Warn when non-Unit expression results are unused.
          "-Yrangepos"                         // Syntax highlighting for whole error range.
        )
    }
  ),
  scalacOptions in (Test, compile)    -= "-deprecation", // 2.13.4 collections
  scalacOptions in (Compile, console) -= "-Ywarn-unused:imports",
  scalacOptions in (Compile, doc)     -= "-Ywarn-unused:imports"
)<|MERGE_RESOLUTION|>--- conflicted
+++ resolved
@@ -5,13 +5,8 @@
 val catsTestkitScalatestVersion = "2.1.2"
 val scalacheckVersion = "1.15.3"
 val algebraVersion = "2.2.1"
-<<<<<<< HEAD
-val Scala212 = "2.12.13"
-val Scala213 = "2.13.4"
-=======
 val Scala212 = "2.12.12"
 val Scala213 = "2.13.5"
->>>>>>> 6c2c8eb4
 val CrossVersions = Seq(Scala212, Scala213)
 
 lazy val buildSettings = Seq(
