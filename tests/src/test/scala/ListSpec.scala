package dogs
package tests

import Predef._
import dogs.tests.DietSpec._
import dogs.tests.arbitrary.all._
import cats._
import org.scalacheck.Prop._
import org.scalacheck.Properties
import org.scalatest.{Matchers, FlatSpec}
import scala.collection.Iterable
import scala.collection.immutable.{Nil,List=>SList,::}
import cats.std.int._
import cats.laws.discipline.{TraverseTests, CoflatMapTests, ComonadTests, MonadCombineTests, FoldableTests/*, ReducibleTests*/,SerializableTests, CartesianTests}
import cats.laws.discipline.arbitrary._
import cats.laws.discipline.eq._
import algebra.laws.{GroupLaws, OrderLaws}



class ListSpec extends DogsSuite {
<<<<<<< HEAD

=======
  import List._

  implicit val xx: Eq[Int] = implicitly[Eq[Int]]

  implicit val yy: Eq[(Int,Int,Int)] = eqTuple3

  implicit val zz: Eq[List[(Int,Int,Int)]] = List.listEq

  checkAll("Monoid[List[Int]]", GroupLaws[List[Int]].monoid)
  checkAll("List[Int]", OrderLaws[List[Int]].eqv)
  
>>>>>>> 9ee80e47
  checkAll("List[Int]", CartesianTests[List].cartesian[Int, Int, Int])
  checkAll("Cartesian[List]", SerializableTests.serializable(Cartesian[List]))
  
  checkAll("List[Int]", CoflatMapTests[List].coflatMap[Int, Int, Int])
  checkAll("CoflatMap[List]", SerializableTests.serializable(CoflatMap[List]))

  checkAll("List[Int]", MonadCombineTests[List].monadCombine[Int, Int, Int])
  checkAll("MonadCombine[List]", SerializableTests.serializable(MonadCombine[List]))
  
  checkAll("List[Int] with Option", TraverseTests[List].traverse[Int, Int, Int, List[Int], Option, Option])
  checkAll("Traverse[List]", SerializableTests.serializable(Traverse[List]))


  checkAll("Nel[Int]", CartesianTests[Nel].cartesian[Int, Int, Int])
// HELP I don't know why this isn't workign:  checkAll("Cartesian[List]", SerializableTests.serializable(Cartesian[Nel]))
  checkAll("Nel[Int]", ComonadTests[Nel].comonad[Int, Int, Int])
  checkAll("ComonadMap[Nel]", SerializableTests.serializable(CoflatMap[Nel]))
  checkAll("Nel[Int]", FoldableTests[Nel].foldable[Int, Int])
  checkAll("MonadCombine[Nel]", SerializableTests.serializable(Foldable[Nel]))

// when we get a new cats release
//  checkAll("Nel[Int]", ReducibleTests[Nel].reducible[Int, Int])
//  checkAll("MonadCombine[Nel]", SerializableTests.serializable(MonadCombine[List]))

  checkAll("Nel[Int] with Option", TraverseTests[List].traverse[Int, Int, Int, List[Int], Option, Option])
  checkAll("Traverse[Nel]", SerializableTests.serializable(Traverse[List]))


  implicit class IterableOps[A](as: Iterable[A]) {
    def toScalaList: List[A] = List.fromIterable(as)
  }

  test("filter"){
    forAll { (xs: List[Int], n: Int) =>
      xs.toScalaList.filter(_ < n) should be (xs.filter(_ < n).toScalaList)
    }
  }

//  property("flatMap") =
//    forAll { (xs: SList[Int], n: Int) =>
//      val f = (x: Int) => if ((x & 1) == 1) x :: x :: Nil else x :: Nil
//      xs.flatMap(x => f(x)) == xs.map(f).flatMap(x => f(x))
//    }

  test("isEmpty")(
    forAll { (xs: List[Int]) =>
      xs.toScalaList.isEmpty should be (xs.isEmpty)
    })

  test("toNel")(
    forAll { (xs: SList[Int]) =>
      xs.headOption.map(_ => xs.toScalaList) should be(List.fromIterable(xs).toNel.toScalaOption)
    })

  test("exists")(
    forAll { (xs: SList[Int], x: Int) =>
      xs.exists(_ > x) should be(xs.toScalaList.exists(_ > x))
      xs.exists(_ == x) should be(xs.toScalaList.exists(_ == x))
      xs.exists(_ != x) should be(xs.toScalaList.exists(_ != x))
    })

  test("forall")(
    forAll { (xs: SList[Int], x: Int) =>
      xs.forall(_ > x) should be(xs.toScalaList.forall(_ > x))
      xs.forall(_ == x) should be(xs.toScalaList.forall(_ == x))
      xs.forall(_ != x) should be(xs.toScalaList.forall(_ != x))
    })

  test("contains")(
    forAll { (xs: SList[Int], x: Int) =>
      xs.contains(x) should be(xs.toScalaList.contains(x))
    })

  test("reverse")(
    forAll { (xs: SList[Int]) =>
      xs.reverse.toScalaList should be(xs.toScalaList.reverse)
    })

  test("take/drop")(
    forAll { (xs: List[Int], n: Int) =>
      xs.take(n).toScalaList should be (xs.toScalaList.take(n))
      xs.drop(n).toScalaList should be (xs.toScalaList.drop(n))
    })
}



<|MERGE_RESOLUTION|>--- conflicted
+++ resolved
@@ -2,12 +2,8 @@
 package tests
 
 import Predef._
-import dogs.tests.DietSpec._
 import dogs.tests.arbitrary.all._
 import cats._
-import org.scalacheck.Prop._
-import org.scalacheck.Properties
-import org.scalatest.{Matchers, FlatSpec}
 import scala.collection.Iterable
 import scala.collection.immutable.{Nil,List=>SList,::}
 import cats.std.int._
@@ -16,12 +12,7 @@
 import cats.laws.discipline.eq._
 import algebra.laws.{GroupLaws, OrderLaws}
 
-
-
 class ListSpec extends DogsSuite {
-<<<<<<< HEAD
-
-=======
   import List._
 
   implicit val xx: Eq[Int] = implicitly[Eq[Int]]
@@ -33,7 +24,6 @@
   checkAll("Monoid[List[Int]]", GroupLaws[List[Int]].monoid)
   checkAll("List[Int]", OrderLaws[List[Int]].eqv)
   
->>>>>>> 9ee80e47
   checkAll("List[Int]", CartesianTests[List].cartesian[Int, Int, Int])
   checkAll("Cartesian[List]", SerializableTests.serializable(Cartesian[List]))
   
@@ -102,6 +92,13 @@
       xs.forall(_ != x) should be(xs.toScalaList.forall(_ != x))
     })
 
+//   property("find") =
+//     forAll { (xs: List[Int], x: Int) =>
+//       xs.find(_ > x) == xs.toScalaList.find(_ > x)
+//       xs.find(_ == x) == xs.toScalaList.find(_ == x)
+//       xs.find(_ != x) == xs.toScalaList.find(_ != x)
+//     }
+
   test("contains")(
     forAll { (xs: SList[Int], x: Int) =>
       xs.contains(x) should be(xs.toScalaList.contains(x))
@@ -117,7 +114,5 @@
       xs.take(n).toScalaList should be (xs.toScalaList.take(n))
       xs.drop(n).toScalaList should be (xs.toScalaList.drop(n))
     })
-}
 
-
-
+}