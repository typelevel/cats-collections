--- conflicted
+++ resolved
@@ -239,8 +239,6 @@
       assert(h.toPairingHeap.toList == h.toList)
     }
   }
-<<<<<<< HEAD
-=======
 
   test("Heap property is always maintained") {
     def law[A](h: Heap[A], outer: Heap[A])(implicit ord: Order[A]): Unit =
@@ -264,5 +262,4 @@
       law(h, h)
     }
   }
->>>>>>> 2c350311
 }