--- conflicted
+++ resolved
@@ -3,20 +3,11 @@
 name := "dogs-tests"
 
 libraryDependencies ++= Seq (
-<<<<<<< HEAD
-  "org.typelevel"  %%% "cats-laws"  % "0.4.1",
-//  "org.scalactic"  %%% "scalactic"  % "2.2.6",
-  "org.scalacheck" %%% "scalacheck" % "1.12.4",
-  "org.typelevel"  %%% "discipline" % "0.4",
-  "org.scalatest"  %%% "scalatest"  % "3.0.0-M7" % "test",
-=======
   "org.typelevel"  %%% "cats-laws"          % "0.4.1",
-  "org.scalactic"  %%% "scalactic"          % "2.2.6",
   "org.scalacheck" %%% "scalacheck"         % "1.12.4",
   "org.scalatest"  %%% "scalatest"          % "3.0.0-M7" % "test",
   "org.typelevel"  %%% "catalysts-platform" % "0.0.2"    % "test",
   "org.typelevel"  %%% "discipline"         % "0.4"      % "test",
->>>>>>> b10ed9e9
   compilerPlugin("org.spire-math" %% "kind-projector" % "0.6.3")
 )
 
@@ -43,11 +34,6 @@
 scalacOptions in (Compile, console) ~= (_.filterNot(Set("-Ywarn-unused-import","-Yno-imports")))
 scalacOptions in (Test, console) <<= (scalacOptions in (Compile, console))
 
-<<<<<<< HEAD
-coverageExcludedPackages := "dogs\\.tests\\.arbitrary\\..*"
-=======
-
 coverageExcludedPackages := "dogs\\.tests\\.arbitrary\\..*"
 
-testOptions in Test += Tests.Argument(TestFrameworks.ScalaTest, "-oDF")
->>>>>>> b10ed9e9
+testOptions in Test += Tests.Argument(TestFrameworks.ScalaTest, "-oDF")